--- conflicted
+++ resolved
@@ -59,13 +59,8 @@
 
     >>> a = A("Foo")
     >>> b = A("Bar")
-<<<<<<< HEAD
-    >>> a.progress.connect(handler)
-    >>> b.progress.connect(handler)
-=======
-    >>> a.progress += functools.partial(handler, a)
-    >>> b.progress += functools.partial(handler, b)
->>>>>>> adb333b5
+    >>> a.progress.connect(functools.partial(handler, a))
+    >>> b.progress.connect(functools.partial(handler, b))
 
     Now everything has been setup.  When we call the method, the event will be
     triggered:
