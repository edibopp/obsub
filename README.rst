obsub
=====

|Build Status| |Coverage| |Version| |Downloads| |License|

Small python module that implements the observer pattern via a
decorator.

Description
-----------

This is based on a `thread on stackoverflow
<http://stackoverflow.com/questions/1904351/python-observer-pattern-examples-tips>`_
(the example of C#-like events by Jason Orendorff), so I don't take any
credit for the idea. I merely made a fancy module with documentation and
tests out of it, since I needed it in a bigger project. It is quite
handy and I've been using it in a couple of projects, which require some
sort of event handling.

Thus it is `licensed as
CC0 <http://creativecommons.org/publicdomain/zero/1.0/>`__, so basically
do-whatever-you-want to the extent legally possible.

Installation
------------

*obsub* is available on PyPI, so you can simply install it using
``pip install obsub`` or you do it manually using ``setup.py`` as with
any python package.

Usage
-----

The ``event`` decorator from the ``obsub`` module is used as follows:

.. code:: python

    from obsub import event

    # Define a class with an event
    class Subject(object):
        @event
        def on_stuff(self, arg):
            print('Stuff {} happens'.format(arg))

    # Now define an event handler, the observer
    def handler(subject, arg):
        print('Stuff {} is handled'.format(arg))

    # Wire everything up...
    sub = Subject()
    sub.on_stuff += handler

    # And try it!
    sub.on_stuff('foo')

You should now get both print messages from the event itself and the
event handler function, like so:

::

    Stuff foo happens
    Stuff foo is handled

Continuous integration
----------------------

For the fun of it, `Travis CI <https://travis-ci.org/aepsil0n/obsub>`__
is used for continuous integration. As long as everything is fine, the
button below should be green and shiny!

|Build Status|

The continuous integration ensures that our tests run on the following
platforms:

-  Python 2.6, 2.7
-  Python 3.2, 3.3
-  pypy

It might also work on Python 2.5, but is not automatically tested with this
version.

We also track the coverage of our tests with coveralls.io

|Coverage|

<<<<<<< HEAD
Contribution and feedback
-------------------------
=======
Use `coverage <https://pypi.python.org/pypi/coverage>`__ to generate local
coverage reports like this:

::
    coverage run setup.py nosetests

Note: on some platforms (e.g. Ubuntu) the executable is called
``python-coverage``.


Contributing
------------
>>>>>>> 17fb96de

*obsub* is developed on `github <https://github.com/aepsil0n/obsub>`__.

If you have any questions about this software or encounter bugs, you're welcome
to open a `new issue on github <https://github.com/aepsil0n/obsub/issues/new>`__.

In case you do not want to use github for some reason, you can alternatively
send an email one of us:

- `Eduard Bopp <eduard.bopp@aepsil0n.de>`__
- `André-Patrick Bubel <code@andre-bubel.de>`__

Feel free to contribute patches as pull requests as you see fit. Try to be
consistent with PEP 8 guidelines as far as possible and test everything.
Otherwise, your commit messages should start with a capitalized verb for
consistency. Unless your modification is completely trivial, also add a message
body to your commit.


Credits
-------

Thanks to Jason Orendorff on for the idea on stackoverflow. I also want
to thank @coldfix and @Moredread for contributions and feedback.

.. |Downloads| image:: https://pypip.in/d/obsub/badge.png
   :target: https://pypi.python.org/pypi/obsub/
   :alt: Downloads
.. |Version| image:: https://pypip.in/v/obsub/badge.png
   :target: https://pypi.python.org/pypi/obsub/
   :alt: Latest Version
.. |License| image:: https://pypip.in/license/obsub/badge.png
   :target: https://pypi.python.org/pypi/obsub/
   :alt: License
.. |Build Status| image:: https://api.travis-ci.org/aepsil0n/obsub.png?branch=master
   :target: https://travis-ci.org/aepsil0n/obsub
.. |Coverage| image:: https://coveralls.io/repos/aepsil0n/obsub/badge.png?branch=master
   :target: https://coveralls.io/r/aepsil0n/obsub<|MERGE_RESOLUTION|>--- conflicted
+++ resolved
@@ -85,10 +85,6 @@
 
 |Coverage|
 
-<<<<<<< HEAD
-Contribution and feedback
--------------------------
-=======
 Use `coverage <https://pypi.python.org/pypi/coverage>`__ to generate local
 coverage reports like this:
 
@@ -99,9 +95,8 @@
 ``python-coverage``.
 
 
-Contributing
-------------
->>>>>>> 17fb96de
+Contribution and feedback
+-------------------------
 
 *obsub* is developed on `github <https://github.com/aepsil0n/obsub>`__.
 
